"""
This module contains a helper method that can be used to initialize the
middleware. It can also automatically add exception responses for 401
and 403 responses and modify the OpenAPI schema to correctly include
OpenID Connect information.
"""

import logging
import typing

from fastapi import Depends, FastAPI
from fastapi.security import OpenIdConnect

from fastapi_keycloak_middleware.middleware import KeycloakMiddleware
from fastapi_keycloak_middleware.schemas.exception_response import ExceptionResponse
from fastapi_keycloak_middleware.schemas.keycloak_configuration import (
    KeycloakConfiguration,
)

log = logging.getLogger(__name__)


def setup_keycloak_middleware(  # pylint: disable=too-many-arguments
    app: FastAPI,
    keycloak_configuration: KeycloakConfiguration,
    exclude_patterns: typing.List[str] | None = None,
    user_mapper: typing.Callable[[typing.Dict[str, typing.Any]], typing.Awaitable[typing.Any]]
    | None = None,
    scope_mapper: typing.Callable[[typing.List[str]], typing.Awaitable[typing.List[str]]]
    | None = None,
    add_exception_response: bool = True,
    add_swagger_auth: bool = False,
    swagger_openId_base_url: str | None = None,
    swagger_auth_scopes: typing.List[str] | None = None,
    swagger_auth_pkce: bool = True,
    swagger_scheme_name: str = "keycloak-openid",
):
    """
    This function can be used to initialize the middleware on an existing
    FastAPI application. Note that the middleware can also be added directly.

    This function adds the benefit of automatically adding correct response
    types as well as the OpenAPI configuration.

    :param app: The FastAPI app instance, required
    :param keycloak_configuration: KeyCloak configuration object. For potential
        options, see the KeycloakConfiguration schema.
    :type keycloak_configuration: KeycloakConfiguration
    :param exclude_patterns: List of paths that should be excluded from authentication.
        Defaults to an empty list. The strings will be compiled to regular expressions
        and used to match the path. If the path matches, the middleware
        will skip authentication.
    :type exclude_patterns: typing.List[str], optional
    :param user_mapper: Custom async function that gets the userinfo extracted from AT
        and should return a representation of the user that is meaningful to you,
        the user of this library, defaults to None
    :type user_mapper:
        typing.Callable[ [typing.Dict[str, typing.Any]], typing.Awaitable[typing.Any] ]
        optional
    :param scope_mapper: Custom async function that transforms the claim values
        extracted from the token to permissions meaningful for your application,
        defaults to None
    :type scope_mapper: typing.Callable[[typing.List[str]], typing.List[str]], optional
    :param add_exception_response: Whether to add exception responses for 401 and 403.
        Defaults to True.
    :type add_exception_response: bool, optional
    :param add_swagger_auth: Whether to add OpenID Connect authentication to the OpenAPI
        schema. Defaults to False.
    :type add_swagger_auth: bool, optional
<<<<<<< HEAD
    :param swagger_openId_base_url: Base URL for the OpenID Connect configuration that will be used 
        by the Swagger UI. This parameter allows you to specify a different base URL than 
        the one in keycloak_configuration.url. This is particularly useful in Docker 
=======
    :param openId_base_url: Base URL for the OpenID Connect configuration that will be used
        by the Swagger UI. This parameter allows you to specify a different base URL than
        the one in keycloak_configuration.url. This is particularly useful in Docker
>>>>>>> d3392dc4
        container scenarios where the internal and external URLs differ.

        For example, inside a Docker container network, Keycloak's OpenID configuration
        endpoint might be available at:
        http://host.docker.internal:8080/auth/realms/master/.well-known/openid-configuration

        However, external clients like Swagger UI cannot resolve host.docker.internal.
        In this case, you would set:
        - keycloak_configuration.url: 
        -- "http://host.docker.internal:8080" (for internal communication)
        - swagger_openId_base_url: 
        -- "http://localhost:8080" (for Swagger UI access)

        If not specified, defaults to using keycloak_configuration.url.
<<<<<<< HEAD
    :type swagger_openId_base_url: str, optional    
=======
    :type openId_base_url: str, optional
>>>>>>> d3392dc4
    :param swagger_auth_scopes: Scopes to use for the Swagger UI authentication.
        Defaults to ['openid', 'profile'].
    :type swagger_auth_scopes: typing.List[str], optional
    :param swagger_auth_pkce: Whether to use PKCE with the Swagger UI authentication.
        Defaults to True.
    :type swagger_auth_pkce: bool, optional
    :param swagger_scheme_name: Name of the OpenAPI security scheme. Defaults to
        'keycloak-openid'.
    :type swagger_scheme_name: str, optional
    """

    # Add middleware
    app.add_middleware(
        KeycloakMiddleware,
        keycloak_configuration=keycloak_configuration,
        user_mapper=user_mapper,
        scope_mapper=scope_mapper,
        exclude_patterns=exclude_patterns,
    )

    # Add exception responses if requested
    if add_exception_response:
        router = app.router if isinstance(app, FastAPI) else app
        if 401 not in router.responses:
            log.debug("Adding 401 exception response")
            router.responses[401] = {
                "description": "Unauthorized",
                "model": ExceptionResponse,
            }
        else:
            log.warning(
                "Middleware is configured to add 401 exception" " response but it already exists"
            )

        if 403 not in router.responses:
            log.debug("Adding 403 exception response")
            router.responses[403] = {
                "description": "Forbidden",
                "model": ExceptionResponse,
            }
        else:
            log.warning(
                "Middleware is configured to add 403 exception" " response but it already exists"
            )
    else:
        log.debug("Skipping adding exception responses")

    # Add OpenAPI schema
    if add_swagger_auth:
        suffix = ".well-known/openid-configuration"
        openId_base_url = swagger_openId_base_url or keycloak_configuration.url
        security_scheme = OpenIdConnect(
            openIdConnectUrl=f"{openId_base_url}/realms/{keycloak_configuration.realm}/{suffix}",
            scheme_name=swagger_scheme_name,
            auto_error=False,
        )
        client_id = (
            keycloak_configuration.swagger_client_id
            if keycloak_configuration.swagger_client_id
            else keycloak_configuration.client_id
        )
        scopes = swagger_auth_scopes if swagger_auth_scopes else ["openid", "profile"]
        swagger_ui_init_oauth = {
            "clientId": client_id,
            "scopes": scopes,
            "appName": app.title,
            "usePkceWithAuthorizationCodeGrant": swagger_auth_pkce,
        }
        app.swagger_ui_init_oauth = swagger_ui_init_oauth
        app.router.dependencies.append(Depends(security_scheme))<|MERGE_RESOLUTION|>--- conflicted
+++ resolved
@@ -67,15 +67,9 @@
     :param add_swagger_auth: Whether to add OpenID Connect authentication to the OpenAPI
         schema. Defaults to False.
     :type add_swagger_auth: bool, optional
-<<<<<<< HEAD
     :param swagger_openId_base_url: Base URL for the OpenID Connect configuration that will be used 
         by the Swagger UI. This parameter allows you to specify a different base URL than 
         the one in keycloak_configuration.url. This is particularly useful in Docker 
-=======
-    :param openId_base_url: Base URL for the OpenID Connect configuration that will be used
-        by the Swagger UI. This parameter allows you to specify a different base URL than
-        the one in keycloak_configuration.url. This is particularly useful in Docker
->>>>>>> d3392dc4
         container scenarios where the internal and external URLs differ.
 
         For example, inside a Docker container network, Keycloak's OpenID configuration
@@ -90,11 +84,7 @@
         -- "http://localhost:8080" (for Swagger UI access)
 
         If not specified, defaults to using keycloak_configuration.url.
-<<<<<<< HEAD
     :type swagger_openId_base_url: str, optional    
-=======
-    :type openId_base_url: str, optional
->>>>>>> d3392dc4
     :param swagger_auth_scopes: Scopes to use for the Swagger UI authentication.
         Defaults to ['openid', 'profile'].
     :type swagger_auth_scopes: typing.List[str], optional
